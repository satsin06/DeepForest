# entry point for deepforest model
import os
import pandas as pd
from PIL import Image
import torch

import pytorch_lightning as pl
from torch import optim
import matplotlib
import numpy as np

from deepforest import utilities
from deepforest import dataset
from deepforest import get_data
from deepforest import model
from deepforest import predict
from deepforest import preprocess
from deepforest import evaluate as evaluate_iou
from pytorch_lightning.callbacks import LearningRateMonitor

class deepforest(pl.LightningModule):
    """Class for training and predicting tree crowns in RGB images
    """

    def __init__(self, num_classes=1, label_dict = {"Tree":0}, transforms=None):
        """
        Args:
            num_classes (int): number of classes in the model
        Returns:
            self: a deepforest pytorch lightning module
        """
        super().__init__()
        
        #Pytorch lightning handles the device, but we need one for adhoc methods like predict_image.
        if torch.cuda.is_available():
            self.current_device = torch.device("cuda")
        else:
            self.current_device = torch.device("cpu")
            
        # Read config file - if a config file exists in local dir use it,
        # if not use installed.
        if os.path.exists("deepforest_config.yml"):
            config_path = "deepforest_config.yml"
        else:
            try:
                config_path = get_data("deepforest_config.yml")
            except Exception as e:
                raise ValueError(
                    "No deepforest_config.yml found either in local "
                    "directory or in installed package location. {}".format(e))

        print("Reading config file: {}".format(config_path))
        self.config = utilities.read_config(config_path)

        # release version id to flag if release is being used
        self.__release_version__ = None

        self.num_classes = num_classes
        self.create_model()
                
        #Label encoder and decoder
        if not len(label_dict) == num_classes:
            raise ValueError(
                'label_dict {} does not match requested number of classes {}, please supply a label_dict argument {{"label1":0, "label2":1, "label3":2 ... etc}} for each label in the dataset'.format(label_dict, num_classes)
            )
        
        self.label_dict = label_dict
        self.numeric_to_label_dict = {v: k for k, v in label_dict.items()}
        
        #Add user supplied transforms
        if transforms is None:
            self.transforms = dataset.get_transform
        else:
            self.transforms = transforms
        
    def use_release(self):
        """Use the latest DeepForest model release from github and load model.
        Optionally download if release doesn't exist.
        Returns:
<<<<<<< HEAD
            model (object): A trained pytorch model
=======
            model (object): A trained PyTorch model
>>>>>>> 027228b4
        """
        # Download latest model from github release
        release_tag, self.release_state_dict = utilities.use_release()
        self.model.load_state_dict(
            torch.load(self.release_state_dict, map_location=self.device))

        # load saved model and tag release
        self.__release_version__ = release_tag
        print("Loading pre-built model: {}".format(release_tag))

    def use_bird_release(self):
        """Use the latest DeepForest bird model release from github and load model.
        Optionally download if release doesn't exist.
        Returns:
            model (object): A trained pytorch model
        """
        # Download latest model from github release
        release_tag, self.release_state_dict = utilities.use_bird_release()
        self = self.load_from_checkpoint(self.release_state_dict)
   
        # load saved model and tag release
        self.__release_version__ = release_tag
        print("Loading pre-built model: {}".format(release_tag))
        
    def create_model(self):
        """Define a deepforest retinanet architecture"""
        self.model = model.create_model(self.num_classes, self.config["nms_thresh"],
                                        self.config["score_thresh"])

    def create_trainer(self, logger=None, callbacks=[], **kwargs):
        """Create a pytorch lightning training by reading config files
        Args:
            callbacks (list): a list of pytorch-lightning callback classes
        """
        
        #If val data is passed, monitor learning rate
        if not self.config["validation"]["csv_file"] is None:
            if logger is not None:
                lr_monitor = LearningRateMonitor(logging_interval='epoch')
                callbacks=callbacks.append(lr_monitor)
        
        self.trainer = pl.Trainer(logger=logger,
                                  max_epochs=self.config["train"]["epochs"],
                                  gpus=self.config["gpus"],
                                  checkpoint_callback=False,
                                  accelerator=self.config["distributed_backend"],
                                  fast_dev_run=self.config["train"]["fast_dev_run"],
                                  callbacks=callbacks,
                                  **kwargs)

    def save_model(self, path):
        """
        Save the trainer checkpoint in user defined path, in order to access in future
        Args:
            Path: the path located the model checkpoint

        """
        self.trainer.save_checkpoint(path)

    def load_dataset(self,
                     csv_file,
                     root_dir=None,
                     augment=False,
                     shuffle=True,
                     batch_size=1):
        """Create a tree dataset for inference
        Csv file format is .csv file with the columns "image_path", "xmin","ymin","xmax","ymax" for the image name and bounding box position.
        Image_path is the relative filename, not absolute path, which is in the root_dir directory. One bounding box per line.

        Args:
            csv_file: path to csv file
            root_dir: directory of images. If none, uses "image_dir" in config
            augment: Whether to create a training dataset, this activates data augmentations
        Returns:
            ds: a pytorch dataset
        """

        ds = dataset.TreeDataset(csv_file=csv_file,
                                 root_dir=root_dir,
                                 transforms=self.transforms(augment=augment),
                                 label_dict=self.label_dict)

        data_loader = torch.utils.data.DataLoader(
            ds,
            batch_size=batch_size,
            shuffle=shuffle,
            collate_fn=utilities.collate_fn,
            num_workers=self.config["workers"],
        )

        return data_loader

    def train_dataloader(self):
        """
        Train loader using the configurations
        Returns: loader

        """
        loader = self.load_dataset(csv_file=self.config["train"]["csv_file"],
                                   root_dir=self.config["train"]["root_dir"],
                                   augment=True,
                                   shuffle=True,
                                   batch_size=self.config["batch_size"])

        return loader

    def val_dataloader(self):
        """
        Create a val data loader only if specified in config
        Returns: loader or None

        """
        loader = None
        if self.config["validation"]["csv_file"] is not None:
            loader = self.load_dataset(csv_file=self.config["validation"]["csv_file"],
                                       root_dir=self.config["validation"]["root_dir"],
                                       augment=False,
                                       shuffle=False,
                                       batch_size=self.config["batch_size"])

        return loader

    def predict_image(self, image=None, path=None, return_plot=False):
        """Predict a single image with a deepforest model
                
        Args:
            image: a float32 numpy array of a RGB with channels last format
            path: optional path to read image from disk instead of passing image arg
            return_plot: Return image with plotted detections
        Returns:
            boxes: A pandas dataframe of predictions (Default)
            img: The input with predictions overlaid (Optional)
        """
        if isinstance(image, str):
            raise ValueError(
                "Path provided instead of image. If you want to predict an image from disk, is path ="
            )
        

        if path:
            if not isinstance(path, str):
                raise ValueError("Path expects a string path to image on disk")
            image = np.array(Image.open(path).convert("RGB")).astype("float32")
        
        #sanity checks on input images
        if not type(image) == np.ndarray:
            raise TypeError("Input image is of type {}, expected numpy, if reading from PIL, wrap in np.array(image).astype(float32)".format(type(image)))

            # Load on GPU is available
        if self.current_device.type == "cuda":
            self.model = self.model.to("cuda")

        self.model.eval()

        # Check if GPU is available and pass image to gpu
        result = predict.predict_image(model=self.model,
                                       image=image,
                                       return_plot=return_plot,
                                       device=self.current_device,
                                       iou_threshold=self.config["nms_thresh"])
        
        #Set labels to character from numeric if returning boxes df
        if not return_plot:
            if not result is None:
                result["label"] = result.label.apply(lambda x: self.numeric_to_label_dict[x])
        
        return result

    def predict_file(self, csv_file, root_dir, savedir=None):
        """Create a dataset and predict entire annotation file

        Csv file format is .csv file with the columns "image_path", "xmin","ymin","xmax","ymax" for the image name and bounding box position.
        Image_path is the relative filename, not absolute path, which is in the root_dir directory. One bounding box per line.

        Args:
            csv_file: path to csv file
            root_dir: directory of images. If none, uses "image_dir" in config
            savedir: Optional. Directory to save image plots.
        Returns:
            df: pandas dataframe with bounding boxes, label and scores for each image in the csv file
        """
        self.model = self.model.to(self.current_device)
        self.model.eval()
        result = predict.predict_file(model=self.model,
                                      csv_file=csv_file,
                                      root_dir=root_dir,
                                      savedir=savedir,
                                      device=self.current_device,
                                      iou_threshold=self.config["nms_thresh"])

        #Set labels to character from numeric
        result["label"] = result.label.apply(lambda x: self.numeric_to_label_dict[x])
            
        return result

    def predict_tile(self,
                     raster_path=None,
                     image=None,
                     patch_size=400,
                     patch_overlap=0.05,
                     iou_threshold=0.15,
                     return_plot=False,
                     use_soft_nms=False,
                     sigma=0.5,
                     thresh=0.001):
        """For images too large to input into the model, predict_tile cuts the
        image into overlapping windows, predicts trees on each window and
        reassambles into a single array.

        Args:
            raster_path: Path to image on disk
            image (array): Numpy image array in BGR channel order
                following openCV convention
            patch_size: patch size default400,
            patch_overlap: patch overlap default 0.15,
            iou_threshold: Minimum iou overlap among predictions between
                windows to be suppressed. Defaults to 0.5.
                Lower values suppress more boxes at edges.
            return_plot: Should the image be returned with the predictions drawn?
            use_soft_nms: whether to perform Gaussian Soft NMS or not, if false, default perform NMS.
            sigma: variance of Gaussian function used in Gaussian Soft NMS
            thresh: the score thresh used to filter bboxes after soft-nms performed

        Returns:
            boxes (array): if return_plot, an image.
            Otherwise a numpy array of predicted bounding boxes, scores and labels
        """

        # Load on GPU is available
        if torch.cuda.is_available():
            self.model = self.model.to("cuda")
            
        self.model.eval()

        result = predict.predict_tile(model=self.model,
                                      raster_path=raster_path,
                                      image=image,
                                      patch_size=patch_size,
                                      patch_overlap=patch_overlap,
                                      iou_threshold=iou_threshold,
                                      return_plot=return_plot,
                                      use_soft_nms=use_soft_nms,
                                      sigma=sigma,
                                      thresh=thresh,
                                      device=self.current_device)

        #edge case, if no boxes predictioned return None
        if result is None:
            print("No predictions made, returning None")
            return None
        
        #Set labels to character from numeric if returning boxes df
        if not return_plot:
            result["label"] = result.label.apply(lambda x: self.numeric_to_label_dict[x])
            
        return result

    def training_step(self, batch, batch_idx):
        """Train on a loaded dataset
        """
        #allow for empty data if data augmentation is generated
        path, images, targets = batch

        loss_dict = self.model.forward(images, targets)

        # sum of regression and classification loss
        losses = sum([loss for loss in loss_dict.values()])

        return losses

    def validation_step(self, batch, batch_idx):
        """Train on a loaded dataset

        """
        try:
            path, images, targets = batch
        except:
            print("Empty batch encountered, skipping")
            return None

        self.model.train()
        loss_dict = self.model.forward(images, targets)

        # sum of regression and classification loss
        losses = sum([loss for loss in loss_dict.values()])

        # Log loss
        for key, value in loss_dict.items():
            self.log("val_{}".format(key), value, on_epoch=True)

        return losses
        
    def configure_optimizers(self):
        optimizer = optim.SGD(self.model.parameters(),
                                   lr=self.config["train"]["lr"],
                                   momentum=0.9)
        scheduler = torch.optim.lr_scheduler.ReduceLROnPlateau(optimizer,
                                                                    mode='min',
                                                                    factor=0.1,
                                                                    patience=10,
                                                                    verbose=True,
                                                                    threshold=0.0001,
                                                                    threshold_mode='rel',
                                                                    cooldown=0,
                                                                    min_lr=0,
                                                                    eps=1e-08)
        
        #Monitor rate is val data is used
        if self.config["validation"]["csv_file"] is not None:
            return {'optimizer':optimizer, 'lr_scheduler': scheduler,"monitor":'val_classification'}
        else:
            return optimizer

    def evaluate(self,
                 csv_file,
                 root_dir,
                 iou_threshold=None,
                 savedir=None):
        """Compute intersection-over-union and precision/recall for a given iou_threshold

        Args:
            csv_file: location of a csv file with columns "name","xmin","ymin","xmax","ymax","label", each box in a row
            root_dir: location of files in the dataframe 'name' column.
            iou_threshold: float [0,1] intersection-over-union union between annotation and prediction to be scored true positive
            savedir: optional path dir to save evaluation images
        Returns:
            results: dict of ("results", "precision", "recall") for a given threshold
        """
        # Load on GPU is available
        if torch.cuda.is_available():
            self.model = self.model.to("cuda")
            
        self.model.eval()

        predictions = predict.predict_file(model=self.model,
                                           csv_file=csv_file,
                                           root_dir=root_dir,
                                           savedir=savedir,
                                           device=self.current_device,
                                           iou_threshold=self.config["nms_thresh"])
        
        ground_df = pd.read_csv(csv_file)
        ground_df["label"] = ground_df.label.apply(lambda x: self.label_dict[x])
        
        # if no arg for iou_threshold, set as config
        if iou_threshold is None:
            iou_threshold = self.config["validation"]["iou_threshold"]

        results = evaluate_iou.evaluate(predictions=predictions,
                                        ground_df=ground_df,
                                        root_dir=root_dir,
                                        iou_threshold=iou_threshold,
                                        savedir=savedir)

        #replace classes if not NUll, wrap in try catch if no predictions 
        if not results["results"].empty: 
            results["results"]["predicted_label"] = results["results"]["predicted_label"].apply(lambda x: self.numeric_to_label_dict[x] if not pd.isnull(x) else x)
            results["results"]["true_label"] = results["results"]["true_label"].apply(lambda x: self.numeric_to_label_dict[x])

        return results<|MERGE_RESOLUTION|>--- conflicted
+++ resolved
@@ -77,11 +77,7 @@
         """Use the latest DeepForest model release from github and load model.
         Optionally download if release doesn't exist.
         Returns:
-<<<<<<< HEAD
-            model (object): A trained pytorch model
-=======
             model (object): A trained PyTorch model
->>>>>>> 027228b4
         """
         # Download latest model from github release
         release_tag, self.release_state_dict = utilities.use_release()
